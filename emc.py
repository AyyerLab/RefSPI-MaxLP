--- conflicted
+++ resolved
@@ -159,11 +159,7 @@
         sys.stderr.write('\n')
         sx_vals, sy_vals, dia_vals, ang_vals = self._unravel_rmax(self.rmax)
         np.save(self.output_folder + '/rmax_%.3d.npy' % iternum, self.rmax)
-<<<<<<< HEAD
-        self.model = self.phaser.run_phaser(self.model, sx_vals, sy_vals, 
-=======
         self.model = self.phaser.run_phaser(self.model, sx_vals, sy_vals,
->>>>>>> 6870f034
                                             dia_vals, ang_vals, rescale=vscale).get()
         self.save_output(self.model, iternum)
 
@@ -186,11 +182,7 @@
             snum = i % self.num_streams
             self.stream_list[snum].use()
             self.k_slice_gen_holo((self.bsize_model,)*2, (32,)*2,
-<<<<<<< HEAD
-                    (dmodel, self.shiftx[r], self.shifty[r], 
-=======
                     (dmodel, self.shiftx[r], self.shifty[r],
->>>>>>> 6870f034
                      self.sphere_dia[r], 1., 1., self.size, self.dset.bg, views[i]))
             msums[i] = views[i][selmask].sum()
             #msums[i] = views[i].sum()
